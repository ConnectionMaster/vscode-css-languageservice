/*---------------------------------------------------------------------------------------------
 *  Copyright (c) Microsoft Corporation. All rights reserved.
 *  Licensed under the MIT License. See License.txt in the project root for license information.
 *--------------------------------------------------------------------------------------------*/
'use strict';

import * as assert from 'assert';
import * as cssLanguageService from '../../cssLanguageService';

import { Position, InsertTextFormat } from 'vscode-languageserver-types';
import { TextDocument } from 'vscode-languageserver-textdocument';
import { assertCompletion, ItemDescription } from '../css/completion.test';
import { ImportPathCompletionContext } from '../../cssLanguageTypes';
import { newRange } from '../css/navigation.test';

suite('SCSS - Completions', () => {

	let testCompletionFor = function (
		value: string,
		expected: {
			count?: number,
			items?: ItemDescription[],
			participant?: {
				onImportPath?: ImportPathCompletionContext[],
			},
		},
	) {
		let offset = value.indexOf('|');
		value = value.substr(0, offset) + value.substr(offset + 1);

		let actualImportPathContexts: ImportPathCompletionContext[] = [];

		let ls = cssLanguageService.getSCSSLanguageService();

		if (expected.participant) {
			ls.setCompletionParticipants([
				{
					onCssImportPath: context => actualImportPathContexts.push(context)
				}
			]);
		}

		let document = TextDocument.create('test://test/test.scss', 'scss', 0, value);
		let position = Position.create(0, offset);
		let jsonDoc = ls.parseStylesheet(document);
		let list = ls.doComplete(document, position, jsonDoc);

		if (expected.count) {
			assert.equal(list.items, expected.count);
		}
		if (expected.items) {
			for (let item of expected.items) {
				assertCompletion(list, item, document, offset);
			}
		}
		if (expected.participant) {
			if (expected.participant.onImportPath) {
				assert.deepEqual(actualImportPathContexts, expected.participant.onImportPath);
			}
		}
	};

	test('stylesheet', function (): any {
		testCompletionFor('$i: 0; body { width: |', {
			items: [
				{ label: '$i', documentation: '0' }
			]
		});
		testCompletionFor('@for $i from 1 through 3 { .item-#{|} { width: 2em * $i; } }', {
			items: [
				{ label: '$i' }
			]
		});
		testCompletionFor('@for $i from 1 through 3 { .item-#{|$i} { width: 2em * $i; } }', {
			items: [
				{ label: '$i' }
			]
		});
		testCompletionFor('.foo { background-color: d|', {
			items: [
				{ label: 'darken', resultText: '.foo { background-color: darken(\\$color: ${1:#000000}, \\$amount: ${2:0})' },
				{ label: 'desaturate' }
			]
		});
		testCompletionFor('@function foo($x, $y) { @return $x + $y; } .foo { background-color: f|', {
			items: [
				{ label: 'foo', resultText: '@function foo($x, $y) { @return $x + $y; } .foo { background-color: foo(${1:$x}, ${2:$y})' }
			]
		});
		testCompletionFor('@mixin mixin($a: 1, $b) { content: $|}', {
			items: [
				{ label: '$a', documentation: '1', detail: 'argument from \'mixin\'' },
				{ label: '$b', documentation: null, detail: 'argument from \'mixin\'' }
			]
		});
		testCompletionFor('@mixin mixin($a: 1, $b) { content: $a + $b; } @include m|', {
			items: [
				{ label: 'mixin', resultText: '@mixin mixin($a: 1, $b) { content: $a + $b; } @include mixin(${1:$a}, ${2:$b})' }
			]
		});
		testCompletionFor('di| span { } ', {
			items: [
				{ label: 'div' },
				{ label: 'display', notAvailable: true }
			]
		});
		testCompletionFor('span { di|} ', {
			items: [
				{ notAvailable: true, label: 'div' },
				{ label: 'display' }
			]
		});
		testCompletionFor('.foo { .|', {
			items: [
				{ label: '.foo' }
			]
		});
		// issue #250
		testCompletionFor('.foo { display: block;|', {
			count: 0
		});
		// issue #17726
		testCompletionFor('.foo { &:|', {
			items: [
				{ label: ':last-of-type', resultText: '.foo { &:last-of-type' }
			]
		});
		testCompletionFor('.foo { &:l|', {
			items: [
				{ label: ':last-of-type', resultText: '.foo { &:last-of-type' }
			]
		});
		// issue 33911
		testCompletionFor('@include media(\'ddd\') { dis| &:not(:first-child) {', {
			items: [
				{ label: 'display' }
			]
		});
		// issue 43876
		testCompletionFor('.foo { } @mixin bar { @extend | }', {
			items: [
				{ label: '.foo' }
			]
		});
		testCompletionFor('.foo { } @mixin bar { @extend fo| }', {
			items: [
				{ label: '.foo' }
			]
		});
		// issue 76572
		testCompletionFor('.foo { mask: no|', {
			items: [
				{ label: 'round' }
			]
		});
		// issue 76507
		testCompletionFor('.foo { .foobar { .foobar2 {  outline-color: blue; cool  }| } .fokzlb {} .baaaa { counter - reset: unset;}', {
			items: [
				{ label: 'display' }
			]
		});
	});

	test('at rules', function (): any {
		const allAtProposals = {
			items: [
				{ label: '@extend' },
				{ label: '@at-root' },
				{ label: '@debug' },
				{ label: '@warn' },
				{ label: '@error' },
				{ label: '@if' },
				{ label: '@for' },
				{ label: '@each' },
				{ label: '@while' },
				{ label: '@mixin' },
				{ label: '@include' },
				{ label: '@function' }
			]
		};

		testCompletionFor('@', {
			items: [
				{ label: '@extend' },
				{ label: '@at-root' },
				{ label: '@debug' },
				{ label: '@warn' },
				{ label: '@error' },
				{ label: '@if', insertTextFormat: InsertTextFormat.Snippet },
				{ label: '@for', insertTextFormat: InsertTextFormat.Snippet },
				{ label: '@each', insertTextFormat: InsertTextFormat.Snippet },
				{ label: '@while', insertTextFormat: InsertTextFormat.Snippet },
				{ label: '@mixin', insertTextFormat: InsertTextFormat.Snippet },
				{ label: '@include' },
<<<<<<< HEAD
=======
				{ label: '@function' }
>>>>>>> 00a3873c
			]
		});

		testCompletionFor('.foo { | }', allAtProposals);

		testCompletionFor(`@for $i from 1 through 3 { .item-#{$i} { width: 2em * $i; } } @|`, allAtProposals);

		testCompletionFor('.foo { @if $a = 5 { } @| }', allAtProposals);
		testCompletionFor('.foo { @debug 10em + 22em; @| }', allAtProposals);
		testCompletionFor('.foo { @if $a = 5 { } @f| }', {
			items: [
				{ label: '@for' }
			]
		});
	});
<<<<<<< HEAD

	suite('Modules', function (): any {
		test('module-loading at-rules', function (): any {
			testCompletionFor('@', {
				items: [
					{ label: '@use' },
					{ label: '@forward' },
				],
			});

			// Limit to top-level scope.
			testCompletionFor('.foo { @| }', {
				items: [
					{ label: '@use', notAvailable: true },
					{ label: '@forward', notAvailable: true },
				],
			});

			const builtIns = {
				items: [
					{ label: 'sass:math' },
					{ label: 'sass:string' },
					{ label: 'sass:color' },
					{ label: 'sass:list' },
					{ label: 'sass:map' },
					{ label: 'sass:selector' },
					{ label: 'sass:meta' },
				],
			};
			testCompletionFor(`@use '|'`, builtIns);
			testCompletionFor(`@forward '|'`, builtIns);

			testCompletionFor(`@use './|'`, {
				participant: {
					onImportPath: [{ pathValue: `'./'`, position: Position.create(0, 8), range: newRange(5, 9) }]
				}
			});

			testCompletionFor(`@forward './|'`, {
				participant: {
					onImportPath: [{ pathValue: `'./'`, position: Position.create(0, 12), range: newRange(9, 13) }]
				}
			});
		});
	});
=======
	
	test('Enum + color restrictions are sorted properly', () => {
		testCompletionFor('.foo { text-decoration: | }', {
			items: [
				// Enum come before everything
				{ label: 'dashed', sortText: ' d_0180' },
				// Others come later
				{ label: 'aqua' },
				{ label: 'inherit' }
			]
		});
	});

>>>>>>> 00a3873c
});<|MERGE_RESOLUTION|>--- conflicted
+++ resolved
@@ -192,10 +192,7 @@
 				{ label: '@while', insertTextFormat: InsertTextFormat.Snippet },
 				{ label: '@mixin', insertTextFormat: InsertTextFormat.Snippet },
 				{ label: '@include' },
-<<<<<<< HEAD
-=======
 				{ label: '@function' }
->>>>>>> 00a3873c
 			]
 		});
 
@@ -211,7 +208,6 @@
 			]
 		});
 	});
-<<<<<<< HEAD
 
 	suite('Modules', function (): any {
 		test('module-loading at-rules', function (): any {
@@ -257,7 +253,6 @@
 			});
 		});
 	});
-=======
 	
 	test('Enum + color restrictions are sorted properly', () => {
 		testCompletionFor('.foo { text-decoration: | }', {
@@ -271,5 +266,4 @@
 		});
 	});
 
->>>>>>> 00a3873c
 });