/*---------------------------------------------------------------------------------------------
 *  Copyright (c) Microsoft Corporation. All rights reserved.
 *  Licensed under the MIT License. See License.txt in the project root for license information.
 *--------------------------------------------------------------------------------------------*/
'use strict';

import * as assert from 'assert';
import * as cssLanguageService from '../../cssLanguageService';

import { CompletionList, TextDocument, Position, CompletionItemKind, InsertTextFormat, Range, Command, MarkupContent } from 'vscode-languageserver-types';
import { LanguageSettings, PropertyCompletionContext, PropertyValueCompletionContext, URILiteralCompletionContext, ImportPathCompletionContext } from '../../cssLanguageTypes';

export interface ItemDescription {
	label: string;
	detail?: string;
	documentation?: string | MarkupContent | null;
	kind?: CompletionItemKind;
	insertTextFormat?: InsertTextFormat;
	resultText?: string;
	notAvailable?: boolean;
	command?: Command;
	sortText?: string;
}

function asPromise<T>(result: T): Promise<T> {
	return Promise.resolve(result);
}

export let assertCompletion = function (completions: CompletionList, expected: ItemDescription, document: TextDocument, offset: number) {
	let matches = completions.items.filter(completion => {
		return completion.label === expected.label;
	});
	if (expected.notAvailable) {
		assert.equal(matches.length, 0, expected.label + " should not be present");
	} else {
		assert.equal(matches.length, 1, expected.label + " should only existing once: Actual: " + completions.items.map(c => c.label).join(', '));
	}

	let match = matches[0];
	if (expected.detail) {
		assert.equal(match.detail, expected.detail);
	}
	if (expected.documentation) {
		assert.deepEqual(match.documentation, expected.documentation);
	}
	if (expected.kind) {
		assert.equal(match.kind, expected.kind);
	}
	if (expected.resultText) {
		assert.equal(TextDocument.applyEdits(document, [match.textEdit!]), expected.resultText);
	}
	if (expected.insertTextFormat) {
		assert.equal(match.insertTextFormat, expected.insertTextFormat);
	}
	if (expected.command) {
		assert.deepEqual(match.command, expected.command);
	}
	if (expected.sortText) {
		assert.equal(match.sortText, expected.sortText);
	}
};

suite('CSS - Completion', () => {

	let testCompletionFor = function (value: string, expected: { count?: number, items?: ItemDescription[], participant?: { onProperty?: PropertyCompletionContext[], onPropertyValue?: PropertyValueCompletionContext[], onURILiteralValue?: URILiteralCompletionContext[], onImportPath?: ImportPathCompletionContext[] } }, settings?: LanguageSettings) {
		let offset = value.indexOf('|');
		value = value.substr(0, offset) + value.substr(offset + 1);

		let actualPropertyContexts: PropertyCompletionContext[] = [];
		let actualPropertyValueContexts: PropertyValueCompletionContext[] = [];
		let actualURILiteralValueContexts: URILiteralCompletionContext[] = [];
		let actualImportPathContexts: ImportPathCompletionContext[] = [];

		let ls = cssLanguageService.getCSSLanguageService();
		ls.configure(settings);

		if (expected.participant) {
			ls.setCompletionParticipants([{
				onCssProperty: context => actualPropertyContexts.push(context),
				onCssPropertyValue: context => actualPropertyValueContexts.push(context),
				onCssURILiteralValue: context => actualURILiteralValueContexts.push(context),
				onCssImportPath: context => actualImportPathContexts.push(context)
			}]);
		}

		let document = TextDocument.create('test://test/test.css', 'css', 0, value);
		let position = Position.create(0, offset);
		let jsonDoc = ls.parseStylesheet(document);
		let list = ls.doComplete(document, position, jsonDoc);
		if (typeof expected.count === 'number') {
			assert.equal(list.items, expected.count);
		}
		if (expected.items) {
			for (let item of expected.items) {
				assertCompletion(list, item, document, offset);
			}
		}
		if (expected.participant) {
			if (expected.participant.onProperty) {
				assert.deepEqual(actualPropertyContexts, expected.participant.onProperty);
			}
			if (expected.participant.onPropertyValue) {
				assert.deepEqual(actualPropertyValueContexts, expected.participant.onPropertyValue);
			}
			if (expected.participant.onURILiteralValue) {
				assert.deepEqual(actualURILiteralValueContexts, expected.participant.onURILiteralValue);
			}
			if (expected.participant.onImportPath) {
				assert.deepEqual(actualImportPathContexts, expected.participant.onImportPath);
			}
		}
	};

	test('stylesheet', function (): any {
		testCompletionFor('| ', {
			items: [
				{ label: '@import', resultText: '@import ' },
				{ label: '@keyframes', resultText: '@keyframes ' },
				{ label: 'div', resultText: 'div ' }
			]
		});
		testCompletionFor('| body {', {
			items: [
				{ label: '@import', resultText: '@import body {' },
				{ label: '@keyframes', resultText: '@keyframes body {' },
				{ label: 'html', resultText: 'html body {' }
			]
		});
		testCompletionFor('h| {', {
			items: [
				{ label: 'html', resultText: 'html {' }
			]
		});
		testCompletionFor('.foo |{ ', {
			items: [
				{ label: 'html', resultText: '.foo html{ ' },
				{ notAvailable: true, label: 'display' }
			]
		});
	});
	test('selectors', function (): any {
		testCompletionFor('a:h| ', {
			items: [
				{ label: ':hover', resultText: 'a:hover ' },
				{ label: '::after', resultText: 'a::after ' }
			]
		});
		testCompletionFor('a::h| ', {
			items: [
				{ label: ':hover', resultText: 'a:hover ' },
				{ label: '::after', resultText: 'a::after ' }
			]
		});
		testCompletionFor('a::| ', {
			items: [
				{ label: ':hover', resultText: 'a:hover ' },
				{ label: '::after', resultText: 'a::after ' }
			]
		});
		testCompletionFor('a:| ', {
			items: [
				{ label: ':hover', resultText: 'a:hover ' },
				{ label: '::after', resultText: 'a::after ' }
			]
		});
		testCompletionFor('a:|hover ', {
			items: [
				{ label: ':hover', resultText: 'a:hover ' },
				{ label: '::after', resultText: 'a::after ' }
			]
		});
		testCompletionFor('a#| ', {
			items: [
				{ label: ':hover', resultText: 'a:hover ' },
				{ label: '::after', resultText: 'a::after ' }
			]
		});
		testCompletionFor('a.| ', {
			items: [
				{ label: ':hover', resultText: 'a:hover ' },
				{ label: '::after', resultText: 'a::after ' }
			]
		});
		testCompletionFor('.a:| ', {
			items: [
				{ label: ':hover', resultText: '.a:hover ' },
				{ label: '::after', resultText: '.a::after ' }
			]
		});
	});
	test('properties', function (): any {
		testCompletionFor('body {|', {
			items: [
				{ label: 'display', resultText: 'body {display: ' },
				{ label: 'background', resultText: 'body {background: ' }
			]
		});
		testCompletionFor('body { ver|', {
			items: [
				{ label: 'vertical-align', resultText: 'body { vertical-align: ' }
			]
		});
		testCompletionFor('body { vertical-ali|gn', {
			items: [
				{ label: 'vertical-align', resultText: 'body { vertical-align: ' }
			]
		});
		testCompletionFor('body { vertical-align|', {
			items: [
				{ label: 'vertical-align', resultText: 'body { vertical-align: ' }
			]
		});
		testCompletionFor('body { vertical-align|: bottom;}', {
			items: [
				{ label: 'vertical-align', resultText: 'body { vertical-align: bottom;}' }
			]
		});
		testCompletionFor('body { trans| ', {
			items: [
				{ label: 'transition', resultText: 'body { transition:  ' }
			]
		});
	});
	test('MDN properties', function (): any {
		testCompletionFor('body { m|', {
			items: [
				{ label: 'mask', resultText: 'body { mask: ' },
				{ label: 'mask-border', resultText: 'body { mask-border: ' },
				{ label: '-webkit-mask', resultText: 'body { -webkit-mask: ' }
			]
		});
	});
	test('values', function (): any {
		testCompletionFor('body { vertical-align:| bottom;}', {
			items: [
				{ label: 'bottom', resultText: 'body { vertical-align:bottom bottom;}' },
				{ label: '0cm', resultText: 'body { vertical-align:0cm bottom;}' }
			]
		});
		testCompletionFor('body { vertical-align: |bottom;}', {
			items: [
				{ label: 'bottom', resultText: 'body { vertical-align: bottom;}' },
				{ label: '0cm', resultText: 'body { vertical-align: 0cm;}' }
			]
		});
		testCompletionFor('body { vertical-align: bott|', {
			items: [
				{ label: 'bottom', resultText: 'body { vertical-align: bottom' }
			]
		});
		testCompletionFor('body { vertical-align: bott|om }', {
			items: [
				{ label: 'bottom', resultText: 'body { vertical-align: bottom }' }
			]
		});
		testCompletionFor('body { vertical-align: bottom| }', {
			items: [
				{ label: 'bottom', resultText: 'body { vertical-align: bottom }' }
			]
		});
		testCompletionFor('body { vertical-align:bott|', {
			items: [
				{ label: 'bottom', resultText: 'body { vertical-align:bottom' }
			]
		});
		testCompletionFor('body { vertical-align: bottom|; }', {
			items: [
				{ label: 'bottom', resultText: 'body { vertical-align: bottom; }' }
			]
		});
		testCompletionFor('body { vertical-align: bottom;| }', {
			count: 0
		});
		testCompletionFor('body { vertical-align: bottom; |}', {
			items: [
				{ label: 'display', resultText: 'body { vertical-align: bottom; display: }' }
			]
		});
		testCompletionFor('.head { background-image: |}', {
			items: [
				{ label: 'url()', resultText: '.head { background-image: url($1)}' }
			]
		});
		testCompletionFor('#id { justify-content: |', {
			items: [
				{ label: 'center', resultText: '#id { justify-content: center' },
				{ label: 'start', resultText: '#id { justify-content: start' },
				{ label: 'end', resultText: '#id { justify-content: end' },
				{ label: 'left', resultText: '#id { justify-content: left' },
				{ label: 'right', resultText: '#id { justify-content: right' },
				{ label: 'space-evenly', resultText: '#id { justify-content: space-evenly' }
			]
		});
		testCompletionFor('.foo { te:n| }', {
			items: [
				{ label: 'n', notAvailable: true }
			]
		});
	});
	test('functions', function (): any {
		testCompletionFor('@keyframes fadeIn { 0% { transform: s|', {
			items: [
				{ label: 'scaleX()', resultText: '@keyframes fadeIn { 0% { transform: scaleX($1)', insertTextFormat: InsertTextFormat.Snippet }
			]
		});
	});
	test('positions', function (): any {
		testCompletionFor('html { background-position: t|', {
			items: [
				{ label: 'top', resultText: 'html { background-position: top' },
				{ label: 'right', resultText: 'html { background-position: right' }
			]
		});
	});
	test('units', function (): any {
		testCompletionFor('body { vertical-align: 9| }', {
			items: [
				{ label: '9cm', resultText: 'body { vertical-align: 9cm }' }
			]
		});
		testCompletionFor('body { vertical-align: 1.2| }', {
			items: [
				{ label: '1.2em', resultText: 'body { vertical-align: 1.2em }' }
			]
		});
		testCompletionFor('body { vertical-align: 1|0 }', {
			items: [
				{ label: '1cm', resultText: 'body { vertical-align: 1cm }' }
			]
		});
		testCompletionFor('body { vertical-align: 10c| }', {
			items: [
				{ label: '10cm', resultText: 'body { vertical-align: 10cm }' }
			]
		});
		testCompletionFor('body { top: -2px| }', {
			items: [
				{ label: '-2px', resultText: 'body { top: -2px }' }
			]
		});
	});
	test('unknown', function (): any {
		testCompletionFor('body { notexisting: |;}', {
			count: 0
		});
		testCompletionFor('.foo { unknown: foo; } .bar { unknown:| }', {
			items: [
				{ label: 'foo', kind: CompletionItemKind.Value, resultText: '.foo { unknown: foo; } .bar { unknown:foo }' }
			]
		});
	});
	test('colors', function (): any {
		testCompletionFor('body { border-right: |', {
			items: [
				{ label: 'cyan', resultText: 'body { border-right: cyan' },
				{ label: 'dotted', resultText: 'body { border-right: dotted' },
				{ label: '0em', resultText: 'body { border-right: 0em' }
			]
		});
		testCompletionFor('body { border-right: cyan| dotted 2em ', {
			items: [
				{ label: 'cyan', resultText: 'body { border-right: cyan dotted 2em ' },
				{ label: 'darkcyan', resultText: 'body { border-right: darkcyan dotted 2em ' }
			]
		});
		testCompletionFor('body { border-right: dotted 2em |', {
			items: [
				{ label: 'cyan', resultText: 'body { border-right: dotted 2em cyan' }
			]
		});
		testCompletionFor('.foo { background-color: #123456; } .bar { background-color:| }', {
			items: [
				{ label: '#123456', kind: CompletionItemKind.Color, resultText: '.foo { background-color: #123456; } .bar { background-color:#123456 }' }
			]
		});
		testCompletionFor('.bar { background-color: #123| }', {
			items: [
				{ label: '#123', notAvailable: true }
			]
		});
		testCompletionFor('.foo { background-color: r|', {
			items: [
				{ label: 'rgb', kind: CompletionItemKind.Function, resultText: '.foo { background-color: rgb(${1:red}, ${2:green}, ${3:blue})' },
				{ label: 'rgba', kind: CompletionItemKind.Function, resultText: '.foo { background-color: rgba(${1:red}, ${2:green}, ${3:blue}, ${4:alpha})' },
				{ label: 'red', kind: CompletionItemKind.Color, resultText: '.foo { background-color: red' }
			]
		});
	});
	test('variables', function (): any {
		testCompletionFor(':root { --myvar: red; } body { color: |', {
			items: [
				{ label: '--myvar', documentation: 'red', resultText: ':root { --myvar: red; } body { color: var(--myvar)' },
			]
		});
		testCompletionFor('body { --myvar: 0px; border-right: var| ', {
			items: [
				{ label: '--myvar', documentation: '0px', resultText: 'body { --myvar: 0px; border-right: var(--myvar) ' },
			]
		});
		testCompletionFor('body { --myvar: 0px; border-right: var(| ', {
			items: [
				{ label: '--myvar', documentation: '0px', resultText: 'body { --myvar: 0px; border-right: var(--myvar ' },
			]
		});
		testCompletionFor('a { color: | } :root { --bg-color: red; } ', {
			items: [
				{ label: '--bg-color', documentation: 'red', resultText: 'a { color: var(--bg-color) } :root { --bg-color: red; } ' },
			]
		});
	});
	test('support', function (): any {
		testCompletionFor('@supports (display: flex) { |', {
			items: [
				{ label: 'html', resultText: '@supports (display: flex) { html' },
				{ label: 'display', notAvailable: true }
			]
		});
		testCompletionFor('@supports (| ) { }', {
			items: [
				{ label: 'display', resultText: '@supports (display:  ) { }' },
			]
		});
		testCompletionFor('@supports (di| ) { }', {
			items: [
				{ label: 'display', resultText: '@supports (display:  ) { }' },
			]
		});
		testCompletionFor('@supports (display: | ) { }', {
			items: [
				{ label: 'flex', resultText: '@supports (display: flex ) { }' },
			]
		});
		testCompletionFor('@supports (display: flex ) | { }', {
			items: [
				{ label: 'display', notAvailable: true },
			]
		});
		testCompletionFor('@supports |(display: flex ) { }', {
			items: [
				{ label: 'display', notAvailable: true },
			]
		});
	});

	test('suggestParticipants', function (): any {
		testCompletionFor('html { bac|', {
			participant: {
				onProperty: [{ propertyName: 'bac', range: newRange(7, 10) }],
				onPropertyValue: []
			}
		});
		testCompletionFor('html { disp|lay: none', {
			participant: {
				onProperty: [{ propertyName: 'disp', range: newRange(7, 11) }],
				onPropertyValue: []
			}
		});
		testCompletionFor('html { background-position: t|', {
			items: [
				{ label: 'center' },
			],
			participant: {
				onProperty: [],
				onPropertyValue: [{ propertyName: 'background-position', propertyValue: 't', range: newRange(28, 29) }]
			}
		});

		testCompletionFor(`html { background-image: url(|)`, {
			count: 0,
			participant: {
				onURILiteralValue: [{ uriValue: '', position: Position.create(0, 29), range: newRange(29, 29) }]
			}
		});
		testCompletionFor(`html { background-image: url('|')`, {
			count: 0,
			participant: {
				onURILiteralValue: [{ uriValue: `''`, position: Position.create(0, 30), range: newRange(29, 31) }]
			}
		});
		testCompletionFor(`html { background-image: url("b|")`, {
			count: 0,
			participant: {
				onURILiteralValue: [{ uriValue: `"b"`, position: Position.create(0, 31), range: newRange(29, 32) }]
			}
		});
		testCompletionFor(`html { background: url("b|"`, {
			count: 0,
			participant: {
				onURILiteralValue: [{ uriValue: `"b"`, position: Position.create(0, 25), range: newRange(23, 26) }]
			}
		});

		testCompletionFor(`@import './|'`, {
			count: 0,
			participant: {
				onImportPath: [{ pathValue: `'./'`, position: Position.create(0, 11), range: newRange(8, 12)}]
			}
		});
		testCompletionFor(`@import "./|";`, {
			count: 0,
			participant: {
				onImportPath: [{ pathValue: `"./"`, position: Position.create(0, 11), range: newRange(8, 12)}]
			}
		});
		testCompletionFor(`@import "./|foo";`, {
			count: 0,
			participant: {
				onImportPath: [{ pathValue: `"./foo"`, position: Position.create(0, 11), range: newRange(8, 15)}]
			}
		});
	});

	test('Property completeness', () => {
		testCompletionFor('html { text-decoration:|', {
			items: [
				{ label: 'none' }
			]
		});
		testCompletionFor('body { disp| ', {
			items: [
				{ label: 'display', resultText: 'body { display:  ', command: { title: 'Suggest', command: 'editor.action.triggerSuggest' } }
			]
		});
		testCompletionFor('body { disp| ', {
			items: [
				{ label: 'display', resultText: 'body { display:  ', command: { title: 'Suggest', command: 'editor.action.triggerSuggest' } }
			]
		}, {});
		testCompletionFor('body { disp| ', {
			items: [
				{ label: 'display', resultText: 'body { display:  ', command: { title: 'Suggest', command: 'editor.action.triggerSuggest' } }
			]
		}, { completion: undefined });
		testCompletionFor('body { disp| ', {
			items: [
				{ label: 'display', resultText: 'body { display:  ', command: { title: 'Suggest', command: 'editor.action.triggerSuggest' } }
			]
		}, { completion: { triggerPropertyValueCompletion: true } });
		testCompletionFor('body { disp| ', {
			items: [
				{ label: 'display', resultText: 'body { display:  ', command: undefined }
			]
		}, { completion: { triggerPropertyValueCompletion: false } });
	});

	test('Completion description should include status, browser compat and references', () => {
		testCompletionFor('.foo { | }', {
			items: [
				{
					label: 'contain',
					documentation: {
						kind: 'markdown',
						value:
							'⚠️ Property is experimental. Be cautious when using it.️\n\nIndicates that an element and its contents are, as much as possible, independent of the rest of the document tree.\n(Firefox 41, Chrome 52, Opera 40)\n\nSyntax: none | strict | content | [ size || layout || style || paint ]\n\n[MDN Reference](https://developer.mozilla.org/docs/Web/CSS/contain)'
					}
				},
				{
					label: 'user-select',
					documentation: {
						kind: 'markdown',
						value:
							'🚨️ Property is nonstandard. Avoid using it.\n\nControls the appearance of selection.\n\nSyntax: auto | text | none | contain | all\n\n[MDN Reference](https://developer.mozilla.org/docs/Web/CSS/user-select)'
					}
				}
			]
		});
	});

<<<<<<< HEAD
	// https://github.com/Microsoft/vscode/issues/71791
=======
			// https://github.com/Microsoft/vscode/issues/71791
>>>>>>> 21bf747f
	test('Items that start with `-` are sorted lower than normal attribute values', () => {
		testCompletionFor('.foo { display: | }', {
			items: [
				{ label: 'grid', sortText: 'd' },
				{ label: '-moz-grid', sortText: 'x' },
				{ label: '-ms-grid', sortText: 'x' }
			]
		});
	});

});

function newRange(start: number, end: number) {
	return Range.create(Position.create(0, start), Position.create(0, end));
}<|MERGE_RESOLUTION|>--- conflicted
+++ resolved
@@ -566,11 +566,7 @@
 		});
 	});
 
-<<<<<<< HEAD
 	// https://github.com/Microsoft/vscode/issues/71791
-=======
-			// https://github.com/Microsoft/vscode/issues/71791
->>>>>>> 21bf747f
 	test('Items that start with `-` are sorted lower than normal attribute values', () => {
 		testCompletionFor('.foo { display: | }', {
 			items: [
